--- conflicted
+++ resolved
@@ -365,7 +365,7 @@
         },
         supplierBillId: {
             type: mongoose.Types.ObjectId,
-            ref: '',
+            ref: 'enquirySupplierBill',
             default: null
         },
         isActive: {
@@ -376,13 +376,10 @@
             type: Boolean,
             default: false
         },
-<<<<<<< HEAD
         supplierBillTotalNetWt: {
             type: Number,
             default: 0
         },
-=======
->>>>>>> d91929d3
         isDeleted: {
             type: Boolean,
             default: false
