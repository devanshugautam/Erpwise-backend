--- conflicted
+++ resolved
@@ -39,8 +39,6 @@
         note: Joi.string().optional(),
         dueDate: Joi.string().optional(),
         isActive: Joi.boolean().optional()
-<<<<<<< HEAD
-=======
     })
 };
 
@@ -77,6 +75,5 @@
             pipelinestagenumber: Joi.number().required()
         }),
         isActive: Joi.boolean().required()
->>>>>>> e09aecaf
     })
 };