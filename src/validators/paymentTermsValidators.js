const { Joi } = require('express-validation');

exports.createPaymentTerms = {
    body: Joi.object({
        name: Joi.string().required(),
        noOfDays: Joi.number().required()
    })
};

exports.getAllPaymentTerms = {
    query: Joi.object({
<<<<<<< HEAD
        isActive: Joi.string().optional()
=======
        isActive: Joi.string().optional(),
        page: Joi.string().optional(),
        perPage: Joi.string().optional(),
        sortBy: Joi.string().optional(),
        sortOrder: Joi.string().optional()
>>>>>>> 1f66e19b
    })
};

exports.updatePaymentTerms = {
    body: Joi.object({
        name: Joi.string().optional(),
        noOfDays: Joi.number().optional()
    })
};

exports.enableOrDisablePaymentTerms = {
    body: Joi.object({
        paymentTermsId: Joi.string().required(),
        isActive: Joi.boolean().required()
    })
};<|MERGE_RESOLUTION|>--- conflicted
+++ resolved
@@ -9,15 +9,11 @@
 
 exports.getAllPaymentTerms = {
     query: Joi.object({
-<<<<<<< HEAD
-        isActive: Joi.string().optional()
-=======
         isActive: Joi.string().optional(),
         page: Joi.string().optional(),
         perPage: Joi.string().optional(),
         sortBy: Joi.string().optional(),
         sortOrder: Joi.string().optional()
->>>>>>> 1f66e19b
     })
 };
 
