const express = require('express');
const { validate } = require('express-validation');

// Local imports
const { logger } = require('../utils/logger');
const { statusCode } = require('../../config/default.json');
const { handleResponse, handleErrorResponse } = require('../helpers/response');
const { leadContacts } = require('../services');
<<<<<<< HEAD
const { leadContactValidators: { createLeadContact, updateLeadById } } = require('../validators');
=======
const { leadContactValidators: { createLeadContact, updateLeadContactById } } = require('../validators');
>>>>>>> e09aecaf
const { jwtVerify } = require('../middleware/auth');
// const { authorizeRoleAccess } = require('../middleware/authorizationCheck');
const router = express.Router();

const LOG_ID = 'routes/leadContact';

/**
 * Route for creating lead contact.
 */
router.post('/create', jwtVerify, validate(createLeadContact), async (req, res) => {
    try {
        const result = await leadContacts.createLeadContact(req.auth, req.body);
        if (result.success) {
            return handleResponse(res, statusCode.OK, result);
        }
        return handleResponse(res, statusCode.BAD_REQUEST, result);
    } catch (err) {
        logger.error(LOG_ID, `Error occurred during leadContact/create: ${err.message}`);
        logger.error(`${LOG_ID} - Error (leadContact/create)`, JSON.stringify(err));
        handleErrorResponse(res, err.status, err.message, err);
    }
});

/**
<<<<<<< HEAD
* Route for getting all leads.
*/
=======
 * Route for getting all lead contact.
 */
>>>>>>> e09aecaf
router.get('/getAll/:id', jwtVerify, async (req, res) => {
    try {
        const result = await leadContacts.getAllLeadContact(req.params.id);
        if (result.success) {
            return handleResponse(res, statusCode.OK, result);
        }
        return handleResponse(res, statusCode.BAD_REQUEST, result);
    } catch (err) {
        logger.error(LOG_ID, `Error occurred during login: ${err.message}`);
        handleErrorResponse(res, err.status, err.message, err);
    }
});

/**
<<<<<<< HEAD
* Route for getting all leads.
*/
router.post('/updateLeadById/:id', jwtVerify, validate(updateLeadById), async (req, res) => {
    try {
        const result = await leadContacts.updateLeadById(req.auth, req.params.id, req.headers['x-lead-type'], req.body);
=======
 * Route for updating lead contact by id.
 */
router.post('/update/:id', jwtVerify, validate(updateLeadContactById), async (req, res) => {
    try {
        const result = await leadContacts.updateLeadContactById(req.auth, req.params.id, req.body);
>>>>>>> e09aecaf
        if (result.success) {
            return handleResponse(res, statusCode.OK, result);
        }
        return handleResponse(res, statusCode.BAD_REQUEST, result);
    } catch (err) {
        logger.error(LOG_ID, `Error occurred during login: ${err.message}`);
        handleErrorResponse(res, err.status, err.message, err);
    }
});

/**
<<<<<<< HEAD
* Route for getting all leads.
*/
=======
 * Route for deleting lead contact by id.
 */
>>>>>>> e09aecaf
router.get('/delete/:id', jwtVerify, async (req, res) => {
    try {
        const result = await leadContacts.delete(req.params.id);
        if (result.success) {
            return handleResponse(res, statusCode.OK, result);
        }
        return handleResponse(res, statusCode.BAD_REQUEST, result);
    } catch (err) {
        logger.error(LOG_ID, `Error occurred during login: ${err.message}`);
        handleErrorResponse(res, err.status, err.message, err);
    }
});

module.exports = router;<|MERGE_RESOLUTION|>--- conflicted
+++ resolved
@@ -6,11 +6,7 @@
 const { statusCode } = require('../../config/default.json');
 const { handleResponse, handleErrorResponse } = require('../helpers/response');
 const { leadContacts } = require('../services');
-<<<<<<< HEAD
-const { leadContactValidators: { createLeadContact, updateLeadById } } = require('../validators');
-=======
 const { leadContactValidators: { createLeadContact, updateLeadContactById } } = require('../validators');
->>>>>>> e09aecaf
 const { jwtVerify } = require('../middleware/auth');
 // const { authorizeRoleAccess } = require('../middleware/authorizationCheck');
 const router = express.Router();
@@ -35,13 +31,8 @@
 });
 
 /**
-<<<<<<< HEAD
-* Route for getting all leads.
-*/
-=======
  * Route for getting all lead contact.
  */
->>>>>>> e09aecaf
 router.get('/getAll/:id', jwtVerify, async (req, res) => {
     try {
         const result = await leadContacts.getAllLeadContact(req.params.id);
@@ -56,19 +47,11 @@
 });
 
 /**
-<<<<<<< HEAD
-* Route for getting all leads.
-*/
-router.post('/updateLeadById/:id', jwtVerify, validate(updateLeadById), async (req, res) => {
-    try {
-        const result = await leadContacts.updateLeadById(req.auth, req.params.id, req.headers['x-lead-type'], req.body);
-=======
  * Route for updating lead contact by id.
  */
 router.post('/update/:id', jwtVerify, validate(updateLeadContactById), async (req, res) => {
     try {
         const result = await leadContacts.updateLeadContactById(req.auth, req.params.id, req.body);
->>>>>>> e09aecaf
         if (result.success) {
             return handleResponse(res, statusCode.OK, result);
         }
@@ -80,13 +63,8 @@
 });
 
 /**
-<<<<<<< HEAD
-* Route for getting all leads.
-*/
-=======
  * Route for deleting lead contact by id.
  */
->>>>>>> e09aecaf
 router.get('/delete/:id', jwtVerify, async (req, res) => {
     try {
         const result = await leadContacts.delete(req.params.id);
