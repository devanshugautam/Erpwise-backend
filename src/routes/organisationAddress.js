--- conflicted
+++ resolved
@@ -48,11 +48,7 @@
 /**
  * Route for creating organisation address.
  */
-<<<<<<< HEAD
-router.post('/create', authorizeRoleAccess, validate(createOrganisationAddress), jwtVerify, async (req, res) => {
-=======
 router.post('/create', jwtVerify, authorizeRoleAccess, validate(createOrganisationAddress), jwtVerify, async (req, res) => {
->>>>>>> 1f66e19b
     try {
         const result = await organisationAddressService.createOrganisationAddress(req.body, req.auth);
         if (result.success) {
