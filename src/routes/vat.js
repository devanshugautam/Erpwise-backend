--- conflicted
+++ resolved
@@ -8,11 +8,7 @@
 const { authorizeRoleAccess } = require('../middleware/authorizationCheck');
 const router = express.Router();
 const { vatService } = require('../services');
-<<<<<<< HEAD
-const { vatValidators: { createVat, getAllVat, updatevat } } = require('../validators');
-=======
 const { vatValidators: { createVat, getAllVat, updatevat,enableOrDisableVat } } = require('../validators');
->>>>>>> 1f66e19b
 
 const LOG_ID = 'routes/vat';
 
