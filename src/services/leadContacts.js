const moment = require('moment');
// Local Import
const { rolesKeys } = require('../../config/default.json');
const { leadModel, leadContactModel, enquiryModel, userModel, mailLogsModel } = require('../dbModel');
const { registerUser } = require('./userService');
// const { leadDao } = require('../dao');
const { sendMail } = require('../utils/sendMail');
const { giveLeadContactLoginAccess } = require('../utils/html');
const { query } = require('../utils/mongodbQuery');
const { logger } = require('../utils/logger');

const LOG_ID = 'services/leadContactService';

/**
 * Creates a new lead contact.
 *
 * @param {object} auth - Data of logedin user.
 * @param {object} leadContactData - Data for creating a new lead contact.
 * @returns {object} - An object with the results, including the new lead contact.
 */
exports.createLeadContact = async (auth, leadContactData) => {
    try {
        const { email, _id } = auth;

        const findLead = await query.findOne(leadModel, { _id: leadContactData.leadId, isDeleted: false });
        // console.log('findLead>>>>>>>>>>>>>', findLead);
        if (!findLead) {
            return {
                success: false,
                message: 'Lead not found.'
            };
        }

<<<<<<< HEAD
        if (!findLead.isActive) {
            return {
                success: false,
                message: 'Lead is not active right now, please activate the lead first to proceed further.'
=======
        if(!findLead.isActive){
            return {
                success:false,
                message:'Lead is not active right now, please activate the lead first to proceed further.'
>>>>>>> 5a6c332b
            };
        }

        const findUniqueName = await query.findOne(leadContactModel, { name: leadContactData.name });
        if (findUniqueName) {
            return {
                success: false,
                message: 'Lead contact name already exist.'
            };
        }
        const findUniqueEmail = await query.findOne(leadContactModel, { email: leadContactData.email });
        if (findUniqueEmail) {
            return {
                success: false,
                message: 'Lead contact email already exist.'
            };
        }
        const findUniquePhone = await query.findOne(leadContactModel, { phone: leadContactData.phone });
        if (findUniquePhone) {
            return {
                success: false,
                message: 'Lead contact phone already exist.'
            };
        }
        let obj = {
            performedBy: _id,
            performedByEmail: email,
            actionName: `Lead contact creation by ${auth.fname} ${auth.lname} at ${moment().format('MMMM Do YYYY, h:mm:ss a')}`
        };
        findLead.Activity.push(obj);
        const newLeadContact = await query.create(leadContactModel, leadContactData);
        if (newLeadContact) {
            await leadModel.updateOne({ _id: leadContactData.leadId }, { Activity: findLead.Activity, isContactAdded: true });
            return {
                success: true,
                message: 'Lead contact created successfully.',
                data: newLeadContact
            };
        }
    } catch (error) {
        logger.error(LOG_ID, `Error creating lead contact: ${error}`);
        return {
            success: false,
            message: 'Something went wrong'
        };
    }
};

/**
 * Updates a Lead contact by ID.
 *
 * @param {string} auth - The ID of the Lead to be updated.
 * @param {string} _id - The ID of the Lead  be updated.
 * @param {string} body - Updated data for the Lead contact.
 * @returns {object} - An object with the results, including updated Lead contact.
 */
exports.updateLeadContactById = async (auth, _id, body) => {
    try {
        const findData = await query.findOne(leadContactModel, { _id, isActive: true, isDeleted: false });
        if (!findData) {
            return {
                success: false,
                message: 'Lead Contact not found.'
            };
        }
        const findLead = await query.findOne(leadModel, { _id: findData.leadId, isActive: true, isDeleted: false });
        // console.log('findLead>>>>>>>>>>>>>', findLead);
        if (!findLead) {
            return {
                success: false,
                message: 'Lead not found.'
            };
        }

        let obj = {
            performedBy: auth._id,
            performedByEmail: auth.email,
            actionName: `Lead contact update  by ${auth.fname} ${auth.lname} at ${moment().format('MMMM Do YYYY, h:mm:ss a')}`
        };
        findLead.Activity.push(obj);
        const data = await leadContactModel.findByIdAndUpdate(_id, body, { new: true, runValidators: true });
        if (data) {
            await leadModel.updateOne({ _id: findLead._id }, { Activity: findLead.Activity });
            return {
                success: true,
                message: 'Lead contact updated successfully.',
                data
            };
        }
    } catch (error) {
        logger.error(LOG_ID, `Error updating Lead: ${error}`);
        return {
            success: false,
            message: 'Something went wrong'
        };
    }
};

/**
 * Deletes a Lead Contact by ID.
 *
 * @param {string} auth - req.auth.
 * @param {string} _id - The ID of the Lead Contact to be deleted.
 * @returns {object} - An object with the results, including the deleted Lead Contact.
 */
exports.delete = async (auth, _id) => {
    try {
        const findData = await query.findOne(leadContactModel, { _id, isActive: true, isDeleted: false });
        if (!findData) {
            return {
                success: false,
                message: 'Lead Contact not found.'
            };
        }
        const findLead = await query.findOne(leadModel, { _id: findData.leadId, isActive: true, isDeleted: false });
        // console.log('findLead>>>>>>>>>>>>>', findLead);
        if (!findLead) {
            return {
                success: false,
                message: 'Lead not found.'
            };
        }
        const findEnquiryData = await query.find(enquiryModel, { leadContactId: _id, isDeleted: false });
        if (findEnquiryData.length > 0) {
            return {
                success: false,
                message: 'This lead contact cannot be deleted due to its association with an active enquiry.'
            };
        }

        let obj = {
            performedBy: auth._id,
            performedByEmail: auth.email,
            actionName: `Lead contact deleted by ${auth.fname} ${auth.lname} at ${moment().format('MMMM Do YYYY, h:mm:ss a')}`
        };
        findLead.Activity.push(obj);
        const data = await leadContactModel.findByIdAndUpdate(_id, { isDeleted: true }, { new: true, runValidators: true });
        if (data) {
            let updateObj = { Activity: findLead.Activity };
            const findContactData = await query.find(leadContactModel, { leadId: findLead._id, isDeleted: false });
            if (findContactData.length == 0) updateObj.isContactAdded = false;
            await leadModel.updateOne({ _id: findLead._id }, obj);
            return {
                success: true,
                message: 'Lead contact deleted successfully.',
                data
            };
        }
    } catch (error) {
        logger.error(LOG_ID, `Error deleting lead contact: ${error}`);
        return {
            success: false,
            message: 'Something went wrong'
        };
    }
};

/**
 * Updates a Lead contact by ID.
 *
 * @param {string} auth - The ID of the Lead to be updated.
 * @param {string} _id - The ID of the Lead  be updated.
 * @param {string} body - Updated data for the Lead contact.
 * @param {string} orgId - Id of logedin user organisation.
 * @returns {object} - An object with the results, including updated Lead contact.
 */
exports.leadContactCustomerAccess = async (auth, _id, { isCustomerAccess }, orgId) => {
    try {
        const findData = await query.findOne(leadContactModel, { _id, isActive: true });
        if (!findData) {
            return {
                success: false,
                message: 'Lead Contact not found.'
            };
        }

        let val;
        if (isCustomerAccess) {
            const pass = `EMPUSER@${Math.floor(999 + Math.random() * 99)}`;
            const name = findData.name.split(' ');
            let obj = {
                'fname': name[0],
                'lname': name[1] || '-',
                'email': findData.email,
                'employeeId': `EMP-CUST-${Math.floor(10 + Math.random() * 90)}`,
                'role': rolesKeys['1'],
                'password': pass,
                'createdBy': '6566f24b14a3b6d4df41c747',
                'mobile': findData.phone,
                'jobTitle': null,
                'organisationId': orgId,
                'isActive': true
            };
            val = await registerUser(auth, obj);
            if (!val.success) {
                return val;
            }
            const mailDetails = {
                leadContactId: findData._id,
                leadId: findData.leadId,
                type: 'leadContactCustomerLoginAccess'
            };
            sendMailFun(
                findData.email,
                'Welcome To ERPWISE',
                giveLeadContactLoginAccess(findData.name, pass, process.env.FRONTEND_URL, process.env.EMAIL1),
                mailDetails
            );
        } else {
            const findUser = await userModel.deleteOne({ email: findData.email });
            if (!findUser) {
                return {
                    success: false,
                    message: `Error removing customer login access.`
                };
            }
        }
        const data = await leadContactModel.findByIdAndUpdate(_id, { isCustomerAccess }, { new: true, runValidators: true });
        if (data) {
            return {
                success: true,
                message: 'Lead contact updated successfully.',
                data
            };
        }
    } catch (error) {
        logger.error(LOG_ID, `Error updating Lead: ${error}`);
        return {
            success: false,
            message: 'Something went wrong'
        };
    }
};

/**
 * Function to send mail.
 *
 * @param {string} to - Send email to.
 * @param {string} subject - Send email subject.
 * @param {string} body - email body.
 * @param {object} mailDetailData - email extra details.
 * @returns {Promise<void>} - A Promise that resolves after operation.
 */
async function sendMailFun(to, subject, body, mailDetailData) {
    try {
        const mailCred = {
            email: process.env.EMAIL1,
            password: process.env.PASS1,
            host: process.env.HOST,
            port: 465,
            secure: true
        };
        const mailDetails = {
            to,
            cc: '',
            subject,
            body,
            attachments: []
        };
        const nodemailerResponse = await sendMail(mailCred, mailDetails);
        await query.create(mailLogsModel, {
            to,
            from: mailCred.email,
            subject,
            body,
            documents: [],
            mailDetails: mailDetailData,
            nodemailerResponse
        });
    } catch (error) {
        logger.error(LOG_ID, `Error while sending mail TYPE:- (${mailDetailData.type}) : ${error}`);
    }
}<|MERGE_RESOLUTION|>--- conflicted
+++ resolved
@@ -31,17 +31,10 @@
             };
         }
 
-<<<<<<< HEAD
-        if (!findLead.isActive) {
-            return {
-                success: false,
-                message: 'Lead is not active right now, please activate the lead first to proceed further.'
-=======
         if(!findLead.isActive){
             return {
                 success:false,
                 message:'Lead is not active right now, please activate the lead first to proceed further.'
->>>>>>> 5a6c332b
             };
         }
 
