--- conflicted
+++ resolved
@@ -1,10 +1,7 @@
 const moment = require('moment');
 // Local Import
 const { leadModel, leadContactModel, leadAddressModel } = require('../dbModel');
-<<<<<<< HEAD
-=======
 const { CRMlevelEnum } = require('../../config/default.json');
->>>>>>> e09aecaf
 const { leadDao } = require('../dao');
 const { query } = require('../utils/mongodbQuery');
 const { logger } = require('../utils/logger');
@@ -88,11 +85,7 @@
  * @param {string} auth -The is contain is auth user .
  * @param {string} leadId - The ID of the Lead to be updated.
  * @param {object} updatedData - Updated data for the Lead.
-<<<<<<< HEAD
- * @param {object} orgId - the is contain organisation id .
-=======
  * @param {object} orgId - contain organisation id .
->>>>>>> e09aecaf
  * @returns {object} - An object with the results, including the updated Lead.
  */
 exports.updateLeadById = async (auth, leadId, updatedData, orgId) => {
@@ -109,11 +102,7 @@
                 success: false,
                 message: 'Lead not found.'
             };
-<<<<<<< HEAD
-        };
-=======
-        }
->>>>>>> e09aecaf
+        }
         let obj = {
             performedBy: auth._id,
             performedByEmail: auth.email,
