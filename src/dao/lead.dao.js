const mongoose = require('mongoose');
// const moment = require('moment');

/**
 * Generate an aggregation pipeline to fetch a user's profile.
 *
 * @param {string} orgId - The ID of the organisation.
 * @returns {Array} - An array representing the aggregation pipeline.
 */
exports.getAllLeadPipeline = (orgId) => [
    {
        $match: {
            organisationId: new mongoose.Types.ObjectId(orgId)
        }
    },
    {
        $lookup:
        {
            from: 'currencies',
            let: {
                currencyId: '$currency'
            },
            pipeline: [
                {
                    $match: {
                        $expr: {
                            $eq: ['$_id', '$$currencyId']
                        }
                    }
                },
                {
                    $project: {
                        createdAt: 0,
                        updatedAt: 0
                    }
                }
            ],
            as: 'result'
        }
    },
    {
        $addFields: {
            result: {
                $arrayElemAt: ['$result', 0]
            }
        }
    },
    {
        $addFields: {
            currencyText: {
                $concat: [
                    '$result.currencyShortForm',
                    ' (',
                    '$result.currencySymbol',
                    ')'
                ]
            }
        }
    }
];
<<<<<<< HEAD
=======

/**
 * Generate an aggregation pipeline to fetch a all address's of a lead.
 *
 * @param {string} leadId - The ID of the lead.
 * @returns {Array} - An array representing the aggregation pipeline.
 */
exports.getAllLeadAddressPipeline = (leadId) => [
    { '$match': { 'leadId': new mongoose.Types.ObjectId(leadId) } }, {
        '$lookup': {
            'from': 'leads',
            'localField': 'leadId',
            'foreignField': '_id',
            'pipeline': [{
                '$project': {
                    'isContactAdded': 0, 'isQualified': 0, 'isAddressAdded': 0,
                    'createdAt': 0, 'updatedAt': 0, 'isFinanceAdded': 0
                }
            }],
            'as': 'leadId'
        }
    }, { '$unwind': { 'path': '$leadId' } }
];

/**
 * Generate an aggregation pipeline to fetch a all contact's of a lead.
 *
 * @param {string} leadId - The ID of the lead.
 * @returns {Array} - An array representing the aggregation pipeline.
 */
>>>>>>> e09aecaf
exports.getAllLeadContectPipeline = (leadId) => [
    { '$match': { 'leadId': new mongoose.Types.ObjectId(leadId) } }, {
        '$lookup': {
            'from': 'leads',
            'localField': 'leadId',
            'foreignField': '_id',
            'pipeline': [{
                '$project': {
                    'isContactAdded': 0, 'isQualified': 0, 'isAddressAdded': 0,
                    'createdAt': 0, 'updatedAt': 0, 'isFinanceAdded': 0
                }
            }],
            'as': 'leadId'
        }
    }, { '$unwind': { 'path': '$leadId' } }
];<|MERGE_RESOLUTION|>--- conflicted
+++ resolved
@@ -58,8 +58,6 @@
         }
     }
 ];
-<<<<<<< HEAD
-=======
 
 /**
  * Generate an aggregation pipeline to fetch a all address's of a lead.
@@ -90,7 +88,6 @@
  * @param {string} leadId - The ID of the lead.
  * @returns {Array} - An array representing the aggregation pipeline.
  */
->>>>>>> e09aecaf
 exports.getAllLeadContectPipeline = (leadId) => [
     { '$match': { 'leadId': new mongoose.Types.ObjectId(leadId) } }, {
         '$lookup': {
